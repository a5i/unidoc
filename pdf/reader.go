--- conflicted
+++ resolved
@@ -221,7 +221,6 @@
 		common.Log.Error("Failed to read outlines")
 		return nil, err
 	}
-<<<<<<< HEAD
 	common.Log.Debug("Outline root: %v", outlineRootObj)
 
 	outlineRoot, ok := outlineRootObj.(*PdfIndirectObject)
@@ -237,10 +236,6 @@
 	common.Log.Debug("Outline root dict: %v", dict)
 
 	outlineTree, err := this.buildOutlineTree(dict)
-=======
-	common.Log.Debug("Traverse outlines")
-	err = this.traverseObjectData(outlinesObj)
->>>>>>> e9dec61b
 	if err != nil {
 		return nil, err
 	}
@@ -470,11 +465,7 @@
 	}
 	common.Log.Debug("Kids: %s", kids)
 	for idx, child := range *kids {
-<<<<<<< HEAD
-		childRef, ok := child.(*PdfObjectReference)
-=======
 		child, ok := child.(*PdfIndirectObject)
->>>>>>> e9dec61b
 		if !ok {
 			common.Log.Error("Page not indirect object - (%s)", child)
 			return errors.New("Page not indirect object")
